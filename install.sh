--- conflicted
+++ resolved
@@ -141,21 +141,9 @@
 echo "Setting up automatic updates..."
 
 # Create the hook command with proper escaping
-<<<<<<< HEAD
-# Using printf to safely construct the command with escaped variables  
-# Note: Using cd to change directory as required
-if [[ "$OS_TYPE" == "macos" ]]; then
-    # macOS version with BSD date
-    HOOK_COMMAND=$(printf 'if [[ $(jq -r .tool_input.file_path 2>/dev/null) == *%s/* ]]; then LAST_PULL="%s/.last_pull" && NOW=$(date +%%s) && GITHUB_TS=$(jq -r .last_updated "%s/docs/docs_manifest.json" 2>/dev/null | cut -d. -f1) && GITHUB_UNIX=$(date -j -u -f "%%Y-%%m-%%dT%%H:%%M:%%S" "$GITHUB_TS" "+%%s" 2>/dev/null || echo 0) && if [[ -f "$LAST_PULL" ]]; then LAST=$(cat "$LAST_PULL"); if [[ $GITHUB_UNIX -gt $LAST ]]; then echo "🔄 Updating docs to latest version..." >&2 && (cd %s && git pull --quiet) && echo $NOW > "$LAST_PULL"; fi; else echo "🔄 Syncing docs for the first time..." >&2 && (cd %s && git pull --quiet) && echo $NOW > "$LAST_PULL"; fi; fi' "$DOCS_PATH_ESCAPED" "$DOCS_PATH_ESCAPED" "$DOCS_PATH_ESCAPED" "$DOCS_PATH_ESCAPED" "$DOCS_PATH_ESCAPED")
-else
-    # Linux version with GNU date
-    HOOK_COMMAND=$(printf 'if [[ $(jq -r .tool_input.file_path 2>/dev/null) == *%s/* ]]; then LAST_PULL="%s/.last_pull" && NOW=$(date +%%s) && GITHUB_TS=$(jq -r .last_updated "%s/docs/docs_manifest.json" 2>/dev/null | cut -d. -f1) && GITHUB_UNIX=$(date -u -d "$GITHUB_TS" "+%%s" 2>/dev/null || echo 0) && if [[ -f "$LAST_PULL" ]]; then LAST=$(cat "$LAST_PULL"); if [[ $GITHUB_UNIX -gt $LAST ]]; then echo "🔄 Updating docs to latest version..." >&2 && (cd %s && git pull --quiet) && echo $NOW > "$LAST_PULL"; fi; else echo "🔄 Syncing docs for the first time..." >&2 && (cd %s && git pull --quiet) && echo $NOW > "$LAST_PULL"; fi; fi' "$DOCS_PATH_ESCAPED" "$DOCS_PATH_ESCAPED" "$DOCS_PATH_ESCAPED" "$DOCS_PATH_ESCAPED" "$DOCS_PATH_ESCAPED")
-fi
-=======
 # Using printf to safely construct the command with escaped variables
 # This hook uses git fetch to check for remote updates, with rate limiting
 HOOK_COMMAND=$(printf 'if [[ $(jq -r .tool_input.file_path 2>/dev/null) == *%s/* ]]; then LAST_CHECK="%s/.last_check" && LAST_PULL="%s/.last_pull" && NOW=$(date +%%s) && CHECK_INTERVAL=10800 && SHOULD_CHECK=0 && if [[ -f "$LAST_CHECK" ]]; then LAST_CHECK_TIME=$(cat "$LAST_CHECK"); if [[ $((NOW - LAST_CHECK_TIME)) -gt $CHECK_INTERVAL ]]; then SHOULD_CHECK=1; fi; else SHOULD_CHECK=1; fi && if [[ $SHOULD_CHECK -eq 1 ]]; then echo $NOW > "$LAST_CHECK" && (cd %s && git fetch --quiet origin main 2>/dev/null && LOCAL=$(git rev-parse HEAD 2>/dev/null) && REMOTE=$(git rev-parse origin/main 2>/dev/null) && if [[ "$LOCAL" != "$REMOTE" ]]; then echo "🔄 Updating docs to latest version..." >&2 && git pull --quiet origin main && echo $NOW > "$LAST_PULL"; fi) || true; fi; fi' "$DOCS_PATH_ESCAPED" "$DOCS_PATH_ESCAPED" "$DOCS_PATH_ESCAPED" "$DOCS_PATH_ESCAPED")
->>>>>>> 6cf6bc96
 
 if [ -f ~/.claude/settings.json ]; then
     # Update existing settings.json
